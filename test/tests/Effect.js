--- conflicted
+++ resolved
@@ -4,19 +4,11 @@
 	"Tone/effect/FeedbackEffect", "Tone/signal/Signal", "Tone/effect/AutoPanner", "Tone/effect/AutoWah", "Tone/effect/BitCrusher",
 	"Tone/effect/FeedbackDelay", "Tone/effect/PingPongDelay", "Tone/effect/Chorus", "tests/Common", "Tone/effect/Freeverb", 
 	"Tone/effect/JCReverb", "Tone/effect/StereoEffect", "Tone/effect/StereoFeedbackEffect", 
-<<<<<<< HEAD
 	"Tone/effect/StereoXFeedbackEffect", "Tone/effect/Phaser", "Tone/effect/Distortion", "Tone/effect/Chebyshev", 
-	"Tone/effect/Convolver"], 
+	"Tone/effect/Convolver", "Tone/effect/MidSide", "Tone/effect/StereoWidener"], 
 function(Tone, chai, Recorder, Master, Effect, DryWet, FeedbackEffect, Signal, AutoPanner, AutoWah, BitCrusher, 
 	FeedbackDelay, PingPongDelay, Chorus, Test, Freeverb, JCReverb, StereoEffect, StereoFeedbackEffect, 
-	StereoXFeedbackEffect, Phaser, Distortion, Chebyshev, Convolver){
-=======
-	"Tone/effect/StereoXFeedbackEffect", "Tone/effect/Phaser", "Tone/effect/Distortion", "Tone/effect/Chebyshev",
-	"Tone/effect/MidSide", "Tone/effect/StereoWidener"], 
-function(Tone, chai, Recorder, Master, Effect, DryWet, FeedbackEffect, Signal, AutoPanner, AutoWah, BitCrusher, 
-	FeedbackDelay, PingPongDelay, Chorus, Test, Freeverb, JCReverb, StereoEffect, StereoFeedbackEffect, 
-	StereoXFeedbackEffect, Phaser, Distortion, Chebyshev, MidSide, StereoWidener){
->>>>>>> bf8a0027
+	StereoXFeedbackEffect, Phaser, Distortion, Chebyshev, Convolver, MidSide, StereoWidener){
 
 	var expect = chai.expect;
 
@@ -601,7 +593,6 @@
 		});
 	});
 
-<<<<<<< HEAD
 	describe("Tone.Convolver", function(){
 		it("can be created and disposed", function(){
 			var conv = new Convolver();
@@ -613,7 +604,28 @@
 			var conv = new Convolver();
 			expect(conv).is.instanceof(Effect);
 			conv.dispose();
-=======
+		});
+
+		it("handles input and output connections", function(){
+			Test.onlineContext();
+			var conv = new Convolver();
+			Test.acceptsInputAndOutput(conv);
+			conv.dispose();
+		});
+
+		/*it("passes the incoming signal through to the output", function(done){
+			var conv;
+			Test.passesAudio(function(input, output){
+				conv = new Convolver(1);
+				input.connect(conv);
+				conv.connect(output);
+			}, function(){
+				conv.dispose();
+				done();
+			});
+		});*/
+	});
+
 	describe("Tone.MidSide", function(){
 		it("can be created and disposed", function(){
 			var midside = new MidSide();
@@ -625,29 +637,10 @@
 			var midside = new MidSide();
 			expect(midside).is.instanceof(StereoEffect);
 			midside.dispose();
->>>>>>> bf8a0027
-		});
-
-		it("handles input and output connections", function(){
-			Test.onlineContext();
-<<<<<<< HEAD
-			var conv = new Convolver();
-			Test.acceptsInputAndOutput(conv);
-			conv.dispose();
-		});
-
-		/*it("passes the incoming signal through to the output", function(done){
-			var conv;
-			Test.passesAudio(function(input, output){
-				conv = new Convolver(1);
-				input.connect(conv);
-				conv.connect(output);
-			}, function(){
-				conv.dispose();
-				done();
-			});
-		});*/
-=======
+		});
+
+		it("handles input and output connections", function(){
+			Test.onlineContext();
 			var midside = new MidSide();
 			Test.acceptsInputAndOutput(midside);
 			midside.dispose();
@@ -685,6 +678,5 @@
 				done();
 			});
 		});
->>>>>>> bf8a0027
 	});
 });