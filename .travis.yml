sudo: false
dist: trusty
language: node_js
node_js:
- '9'
install:
- npm i -g npm@latest
- npm ci
- git config --global user.email "travis@travis-ci.org"
- git config --global user.name "Travis CI"
script: npm run test:travis
after_success:
- npm run coveralls
before_deploy:
- cd gulp
- npm install -g jsdoc
- sh deploy_updates.sh
- node increment_version.js
- cd ../
jobs:
  include:
    - stage: test
      env : BROWSER=chrome
      os: linux
      addons:
        chrome: stable
<<<<<<< HEAD
    # - stage: test
    #   env : BROWSER=chrome
    #   os: linux
    #   addons:
    #     chrome: beta
    # - stage: test
    #   env : BROWSER=firefox
    #   os: linux
    #   addons:
    #     firefox: latest
    # - stage: test
    #   before_script:
    #   # needs an audio output device to run
    #   - HOMEBREW_NO_AUTO_UPDATE=1 brew install Caskroom/cask/soundflower
    #   env : BROWSER=safari
    #   os: osx
    # - stage: test
    #   before_script:
    #   # needs an audio output device to run
    #   - HOMEBREW_NO_AUTO_UPDATE=1 brew install Caskroom/cask/soundflower
    #   env : BROWSER=safari
    #   os: osx
    #   # test on an older safari
    #   osx_image: xcode6.4
=======
    - stage: test
      script: gulp travis-test
      env : BROWSER=chrome
      os: linux
      addons:
        chrome: beta
    - stage: test
      script: gulp travis-test
      env : BROWSER=firefox
      os: linux
      addons:
        firefox: latest
    - stage: test
      script: gulp travis-test
      env : BROWSER=firefox
      os: linux
      addons:
        firefox: latest-nightly
    - stage: test
      script:
      # needs an audio output device to run
      - HOMEBREW_NO_AUTO_UPDATE=1 brew install Caskroom/cask/soundflower
      - gulp travis-test
      env : BROWSER=safari
      os: osx
    - stage: test
      script:
      # needs an audio output device to run
      - HOMEBREW_NO_AUTO_UPDATE=1 brew install Caskroom/cask/soundflower
      - gulp travis-test
      env : BROWSER=safari
      os: osx
      # test on an older safari
      osx_image: xcode6.4
>>>>>>> 8b92b746
    - stage: deploy
      os: linux
      script: skip
      deploy:
      - provider: npm
        skip_cleanup: true
        email: yotammann@gmail.com
        api_key: $NPM_TOKEN
        tag: next
        on:
          # check the git diff
          repo: Tonejs/Tone.js
          branch: dev
      # publish without @next when pushing on master
      - provider: npm
        skip_cleanup: true
        email: yotammann@gmail.com
        api_key: $NPM_TOKEN
        on:
          repo: Tonejs/Tone.js
          branch: master
      # publish build files for releases
      - provider: releases
        api-key: $GH_TOKEN
        file_glob: true
        file: build/*
        skip_cleanup: true
        on:
          tags: true
# cache node_modules to speed up build
cache:
  directories:
    - node_modules
    - $HOME/Library/Caches/Homebrew<|MERGE_RESOLUTION|>--- conflicted
+++ resolved
@@ -24,7 +24,6 @@
       os: linux
       addons:
         chrome: stable
-<<<<<<< HEAD
     # - stage: test
     #   env : BROWSER=chrome
     #   os: linux
@@ -35,6 +34,10 @@
     #   os: linux
     #   addons:
     #     firefox: latest
+    # - stage: test
+    #   env : BROWSER=firefox
+    #   os: linux
+    #   addons:
     # - stage: test
     #   before_script:
     #   # needs an audio output device to run
@@ -49,42 +52,6 @@
     #   os: osx
     #   # test on an older safari
     #   osx_image: xcode6.4
-=======
-    - stage: test
-      script: gulp travis-test
-      env : BROWSER=chrome
-      os: linux
-      addons:
-        chrome: beta
-    - stage: test
-      script: gulp travis-test
-      env : BROWSER=firefox
-      os: linux
-      addons:
-        firefox: latest
-    - stage: test
-      script: gulp travis-test
-      env : BROWSER=firefox
-      os: linux
-      addons:
-        firefox: latest-nightly
-    - stage: test
-      script:
-      # needs an audio output device to run
-      - HOMEBREW_NO_AUTO_UPDATE=1 brew install Caskroom/cask/soundflower
-      - gulp travis-test
-      env : BROWSER=safari
-      os: osx
-    - stage: test
-      script:
-      # needs an audio output device to run
-      - HOMEBREW_NO_AUTO_UPDATE=1 brew install Caskroom/cask/soundflower
-      - gulp travis-test
-      env : BROWSER=safari
-      os: osx
-      # test on an older safari
-      osx_image: xcode6.4
->>>>>>> 8b92b746
     - stage: deploy
       os: linux
       script: skip
