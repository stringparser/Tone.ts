define(["Tone/core/Tone", "Tone/type/Time", "Tone/type/Frequency", "Tone/type/TransportTime", "Tone/core/Context"],
function (Tone) {

	///////////////////////////////////////////////////////////////////////////
	//	TYPES
	///////////////////////////////////////////////////////////////////////////

	/**
	 * Units which a value can take on.
	 * @enum {String}
	 */
	Tone.Type = {
		/**
		 *  Default units
		 *  @typedef {Default}
		 */
		Default : "number",
		/**
		 *  Time can be described in a number of ways. Read more [Time](https://github.com/Tonejs/Tone.js/wiki/Time).
		 *
<<<<<<< HEAD
		 *  * Numbers, which will be taken literally as the time (in seconds).
		 *  * Notation, ("4n", "8t") describes time in BPM and time signature relative values.
		 *  * TransportTime, ("4:3:2") will also provide tempo and time signature relative times 
		 *  in the form BARS:QUARTERS:SIXTEENTHS.
		 *  * Frequency, ("8hz") is converted to the length of the cycle in seconds.
		 *  * Now-Relative, ("+1") prefix any of the above with "+" and it will be interpreted as 
		 *  "the current time plus whatever expression follows".
		 *  * Expressions, ("3:0 + 2 - (1m / 7)") any of the above can also be combined 
		 *  into a mathematical expression which will be evaluated to compute the desired time.
		 *  * No Argument, for methods which accept time, no argument will be interpreted as 
		 *  "now" (i.e. the currentTime).
		 *  
=======
		 *  <ul>
		 *  <li>Numbers, which will be taken literally as the time (in seconds).</li>
		 *  <li>Notation, ("4n", "8t") describes time in BPM and time signature relative values.</li>
		 *  <li>TransportTime, ("4:3:2") will also provide tempo and time signature relative times
		 *  in the form BARS:QUARTERS:SIXTEENTHS.</li>
		 *  <li>Frequency, ("8hz") is converted to the length of the cycle in seconds.</li>
		 *  <li>Now-Relative, ("+1") prefix any of the above with "+" and it will be interpreted as
		 *  "the current time plus whatever expression follows".</li>
		 *  <li>Expressions, ("3:0 + 2 - (1m / 7)") any of the above can also be combined
		 *  into a mathematical expression which will be evaluated to compute the desired time.</li>
		 *  <li>No Argument, for methods which accept time, no argument will be interpreted as
		 *  "now" (i.e. the currentTime).</li>
		 *  </ul>
		 *
>>>>>>> 982e31c0
		 *  @typedef {Time}
		 */
		Time : "time",
		/**
		 *  Frequency can be described similar to time, except ultimately the
		 *  values are converted to frequency instead of seconds. A number
		 *  is taken literally as the value in hertz. Additionally any of the
		 *  Time encodings can be used. Note names in the form
		 *  of NOTE OCTAVE (i.e. C4) are also accepted and converted to their
		 *  frequency value.
		 *  @typedef {Frequency}
		 */
		Frequency : "frequency",
		/**
		 *  TransportTime describes a position along the Transport's timeline. It is
		 *  similar to Time in that it uses all the same encodings, but TransportTime specifically
		 *  pertains to the Transport's timeline, which is startable, stoppable, loopable, and seekable.
		 *  [Read more](https://github.com/Tonejs/Tone.js/wiki/TransportTime)
		 *  @typedef {TransportTime}
		 */
		TransportTime : "transportTime",
		/**
		 *  Ticks are the basic subunit of the Transport. They are
		 *  the smallest unit of time that the Transport supports.
		 *  @typedef {Ticks}
		 */
		Ticks : "ticks",
		/**
		 *  Normal values are within the range [0, 1].
		 *  @typedef {NormalRange}
		 */
		NormalRange : "normalRange",
		/**
		 *  AudioRange values are between [-1, 1].
		 *  @typedef {AudioRange}
		 */
		AudioRange : "audioRange",
		/**
		 *  Decibels are a logarithmic unit of measurement which is useful for volume
		 *  because of the logarithmic way that we perceive loudness. 0 decibels
		 *  means no change in volume. -10db is approximately half as loud and 10db
		 *  is twice is loud.
		 *  @typedef {Decibels}
		 */
		Decibels : "db",
		/**
		 *  Half-step note increments, i.e. 12 is an octave above the root. and 1 is a half-step up.
		 *  @typedef {Interval}
		 */
		Interval : "interval",
		/**
		 *  Beats per minute.
		 *  @typedef {BPM}
		 */
		BPM : "bpm",
		/**
		 *  The value must be greater than or equal to 0.
		 *  @typedef {Positive}
		 */
		Positive : "positive",
		/**
		 *  Gain is the ratio between input and output of a signal.
		 *  A gain of 0 is the same as silencing the signal. A gain of
		 *  1, causes no change to the incoming signal. 
		 *  @typedef {Gain}
		 */
		Gain : "gain",
		/**
		 *  A cent is a hundredth of a semitone.
		 *  @typedef {Cents}
		 */
		Cents : "cents",
		/**
		 *  Angle between 0 and 360.
		 *  @typedef {Degrees}
		 */
		Degrees : "degrees",
		/**
		 *  A number representing a midi note.
		 *  @typedef {MIDI}
		 */
		MIDI : "midi",
		/**
		 *  A colon-separated representation of time in the form of
		 *  Bars:Beats:Sixteenths.
		 *  @typedef {BarsBeatsSixteenths}
		 */
		BarsBeatsSixteenths : "barsBeatsSixteenths",
		/**
		 *  Sampling is the reduction of a continuous signal to a discrete signal.
		 *  Audio is typically sampled 44100 times per second.
		 *  @typedef {Samples}
		 */
		Samples : "samples",
		/**
		 *  Hertz are a frequency representation defined as one cycle per second.
		 *  @typedef {Hertz}
		 */
		Hertz : "hertz",
		/**
		 *  A frequency represented by a letter name,
		 *  accidental and octave. This system is known as
		 *  [Scientific Pitch Notation](https://en.wikipedia.org/wiki/Scientific_pitch_notation).
		 *  @typedef {Note}
		 */
		Note : "note",
		/**
		 *  One millisecond is a thousandth of a second.
		 *  @typedef {Milliseconds}
		 */
		Milliseconds : "milliseconds",
		/**
		 *  Seconds are the time unit of the AudioContext. In the end,
		 *  all values need to be evaluated to seconds.
		 *  @typedef {Seconds}
		 */
		Seconds : "seconds",
<<<<<<< HEAD
		/** 
		 *  A string representing a duration relative to a measure. 
		 *  * "4n" = quarter note
		 *  * "2m" = two measures
		 *  * "8t" = eighth-note triplet
=======
		/**
		 *  A string representing a duration relative to a measure.
		 *  <ul>
		 *  	<li>"4n" = quarter note</li>
		 *   	<li>"2m" = two measures</li>
		 *    	<li>"8t" = eighth-note triplet</li>
		 *  </ul>
>>>>>>> 982e31c0
		 *  @typedef {Notation}
		 */
		Notation : "notation",
	};

	///////////////////////////////////////////////////////////////////////////
	// AUGMENT TONE's PROTOTYPE
	///////////////////////////////////////////////////////////////////////////

	/**
	 *  Convert Time into seconds.
	 *
	 *  Unlike the method which it overrides, this takes into account
	 *  transporttime and musical notation.
	 *
	 *  Time : 1.40
	 *  Notation: 4n or 1m or 2t
	 *  Now Relative: +3n
	 *  Math: 3n+16n or even complicated expressions ((3n*2)/6 + 1)
	 *
	 *  @param  {Time} time
	 *  @return {Seconds}
	 */
	Tone.prototype.toSeconds = function(time){
		if (Tone.isNumber(time)){
			return time;
<<<<<<< HEAD
		} else if (Tone.isUndef(time)){
			return this.now();			
		} else if (Tone.isString(time)){
=======
		} else if (this.isUndef(time)){
			return this.now();
		} else if (this.isString(time)){
>>>>>>> 982e31c0
			return (new Tone.Time(time)).toSeconds();
		} else if (time instanceof Tone.TimeBase){
			return time.toSeconds();
		}
	};

	/**
	 *  Convert a frequency representation into a number.
	 *  @param  {Frequency} freq
	 *  @return {Hertz}      the frequency in hertz
	 */
	Tone.prototype.toFrequency = function(freq){
		if (Tone.isNumber(freq)){
			return freq;
		} else if (Tone.isString(freq) || Tone.isUndef(freq)){
			return (new Tone.Frequency(freq)).valueOf();
		} else if (freq instanceof Tone.TimeBase){
			return freq.toFrequency();
		}
	};

	/**
	 *  Convert a time representation into ticks.
	 *  @param  {Time} time
	 *  @return {Ticks}  the time in ticks
	 */
	Tone.prototype.toTicks = function(time){
		if (Tone.isNumber(time) || Tone.isString(time)){
			return (new Tone.TransportTime(time)).toTicks();
<<<<<<< HEAD
		} else if (Tone.isUndef(time)){
			return Tone.Transport.ticks;			
=======
		} else if (this.isUndef(time)){
			return Tone.Transport.ticks;
>>>>>>> 982e31c0
		} else if (time instanceof Tone.TimeBase){
			return time.toTicks();
		}
	};

	return Tone;
});<|MERGE_RESOLUTION|>--- conflicted
+++ resolved
@@ -18,35 +18,18 @@
 		/**
 		 *  Time can be described in a number of ways. Read more [Time](https://github.com/Tonejs/Tone.js/wiki/Time).
 		 *
-<<<<<<< HEAD
 		 *  * Numbers, which will be taken literally as the time (in seconds).
 		 *  * Notation, ("4n", "8t") describes time in BPM and time signature relative values.
-		 *  * TransportTime, ("4:3:2") will also provide tempo and time signature relative times 
+		 *  * TransportTime, ("4:3:2") will also provide tempo and time signature relative times
 		 *  in the form BARS:QUARTERS:SIXTEENTHS.
 		 *  * Frequency, ("8hz") is converted to the length of the cycle in seconds.
-		 *  * Now-Relative, ("+1") prefix any of the above with "+" and it will be interpreted as 
+		 *  * Now-Relative, ("+1") prefix any of the above with "+" and it will be interpreted as
 		 *  "the current time plus whatever expression follows".
-		 *  * Expressions, ("3:0 + 2 - (1m / 7)") any of the above can also be combined 
+		 *  * Expressions, ("3:0 + 2 - (1m / 7)") any of the above can also be combined
 		 *  into a mathematical expression which will be evaluated to compute the desired time.
-		 *  * No Argument, for methods which accept time, no argument will be interpreted as 
+		 *  * No Argument, for methods which accept time, no argument will be interpreted as
 		 *  "now" (i.e. the currentTime).
-		 *  
-=======
-		 *  <ul>
-		 *  <li>Numbers, which will be taken literally as the time (in seconds).</li>
-		 *  <li>Notation, ("4n", "8t") describes time in BPM and time signature relative values.</li>
-		 *  <li>TransportTime, ("4:3:2") will also provide tempo and time signature relative times
-		 *  in the form BARS:QUARTERS:SIXTEENTHS.</li>
-		 *  <li>Frequency, ("8hz") is converted to the length of the cycle in seconds.</li>
-		 *  <li>Now-Relative, ("+1") prefix any of the above with "+" and it will be interpreted as
-		 *  "the current time plus whatever expression follows".</li>
-		 *  <li>Expressions, ("3:0 + 2 - (1m / 7)") any of the above can also be combined
-		 *  into a mathematical expression which will be evaluated to compute the desired time.</li>
-		 *  <li>No Argument, for methods which accept time, no argument will be interpreted as
-		 *  "now" (i.e. the currentTime).</li>
-		 *  </ul>
 		 *
->>>>>>> 982e31c0
 		 *  @typedef {Time}
 		 */
 		Time : "time",
@@ -110,7 +93,7 @@
 		/**
 		 *  Gain is the ratio between input and output of a signal.
 		 *  A gain of 0 is the same as silencing the signal. A gain of
-		 *  1, causes no change to the incoming signal. 
+		 *  1, causes no change to the incoming signal.
 		 *  @typedef {Gain}
 		 */
 		Gain : "gain",
@@ -164,21 +147,11 @@
 		 *  @typedef {Seconds}
 		 */
 		Seconds : "seconds",
-<<<<<<< HEAD
-		/** 
-		 *  A string representing a duration relative to a measure. 
+		/**
+		 *  A string representing a duration relative to a measure.
 		 *  * "4n" = quarter note
 		 *  * "2m" = two measures
 		 *  * "8t" = eighth-note triplet
-=======
-		/**
-		 *  A string representing a duration relative to a measure.
-		 *  <ul>
-		 *  	<li>"4n" = quarter note</li>
-		 *   	<li>"2m" = two measures</li>
-		 *    	<li>"8t" = eighth-note triplet</li>
-		 *  </ul>
->>>>>>> 982e31c0
 		 *  @typedef {Notation}
 		 */
 		Notation : "notation",
@@ -205,15 +178,9 @@
 	Tone.prototype.toSeconds = function(time){
 		if (Tone.isNumber(time)){
 			return time;
-<<<<<<< HEAD
 		} else if (Tone.isUndef(time)){
-			return this.now();			
+			return this.now();
 		} else if (Tone.isString(time)){
-=======
-		} else if (this.isUndef(time)){
-			return this.now();
-		} else if (this.isString(time)){
->>>>>>> 982e31c0
 			return (new Tone.Time(time)).toSeconds();
 		} else if (time instanceof Tone.TimeBase){
 			return time.toSeconds();
@@ -243,13 +210,8 @@
 	Tone.prototype.toTicks = function(time){
 		if (Tone.isNumber(time) || Tone.isString(time)){
 			return (new Tone.TransportTime(time)).toTicks();
-<<<<<<< HEAD
 		} else if (Tone.isUndef(time)){
-			return Tone.Transport.ticks;			
-=======
-		} else if (this.isUndef(time)){
 			return Tone.Transport.ticks;
->>>>>>> 982e31c0
 		} else if (time instanceof Tone.TimeBase){
 			return time.toTicks();
 		}
